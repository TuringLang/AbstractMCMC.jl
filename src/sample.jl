--- conflicted
+++ resolved
@@ -350,17 +350,11 @@
                             # Seed the chunk-specific random number generator with the pre-made seed.
                             Random.seed!(_rng, seeds[chainidx])
 
-<<<<<<< HEAD
-                        # Sample a chain and save it to the vector.
-                        chains[i] = StatsBase.sample(subrng, models[id], samplers[id], N;
-                                                     progress = false,
-                                                     init_params = _init_params(init_params, i),
-                                                     kwargs...)
-=======
                             # Sample a chain and save it to the vector.
                             chains[chainidx] = StatsBase.sample(_rng, _model, _sampler, N;
-                                                                progress = false, kwargs...)
->>>>>>> 93284f02
+                                                                progress = false,
+                                                                init_params = _init_params(init_params, chainidx),
+                                                                kwargs...)
 
                             # Update the progress bar.
                             progress && put!(channel, true)
@@ -486,19 +480,12 @@
     seeds = rand(rng, UInt, nchains)
 
     # Sample the chains.
-<<<<<<< HEAD
-    chains = map(1:nchains) do i
-        return StatsBase.sample(
-            rng, model, sampler, N;
-            progressname = string(progressname, " (Chain ", i, " of ", nchains, ")"),
-            init_params = _init_params(init_params, i),
-=======
     chains = map(enumerate(seeds)) do (i, seed)
         Random.seed!(rng, seed)
         return StatsBase.sample(
             rng, model, sampler, N;
             progressname = string(progressname, " (Chain ", i, " of ", nchains, ")"),
->>>>>>> 93284f02
+            init_params = _init_params(init_params, i),
             kwargs...,
         )
     end
