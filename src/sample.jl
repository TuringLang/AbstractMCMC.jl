--- conflicted
+++ resolved
@@ -544,13 +544,9 @@
 function check_initial_params(x, n::Int)
     if length(x) != n
         throw(
-<<<<<<< HEAD
-            ArgumentError("incorrect number of initial parameters (expected $n, received $(length(x))"),
-=======
             ArgumentError(
-                "not enough initial parameters (expected $n, received $(length(x))"
+                "incorrect number of initial parameters (expected $n, received $(length(x))"
             ),
->>>>>>> d2e2a9b5
         )
     end
 end