--- conflicted
+++ resolved
@@ -145,11 +145,18 @@
         end
 
         # Obtain the initial sample and state.
-<<<<<<< HEAD
         sample, state = if num_warmup > 0
-            step_warmup(rng, model, sampler; kwargs...)
+            if initial_state === nothing
+                step_warmup(rng, model, sampler; kwargs...)
+            else
+                step_warmup(rng, model, sampler, initial_state; kwargs...)
+            end
         else
-            step(rng, model, sampler; kwargs...)
+            if initial_state === nothing
+                step(rng, model, sampler; kwargs...)
+            else
+                step(rng, model, sampler, initial_state; kwargs...)
+            end
         end
 
         # Update the progress bar.
@@ -157,12 +164,6 @@
         if progress && itotal >= next_update
             ProgressLogging.@logprogress itotal / Ntotal
             next_update = itotal + threshold
-=======
-        sample, state = if initial_state === nothing
-            step(rng, model, sampler; kwargs...)
-        else
-            step(rng, model, sampler, initial_state; kwargs...)
->>>>>>> dfb33b53
         end
 
         # Discard initial samples.
@@ -275,17 +276,18 @@
 
     @ifwithprogresslogger progress name = progressname begin
         # Obtain the initial sample and state.
-<<<<<<< HEAD
         sample, state = if num_warmup > 0
-            step_warmup(rng, model, sampler; kwargs...)
+            if initial_state === nothing
+                step_warmup(rng, model, sampler; kwargs...)
+            else
+                step_warmup(rng, model, sampler, initial_state; kwargs...)
+            end
         else
-            step(rng, model, sampler; kwargs...)
-=======
-        sample, state = if initial_state === nothing
-            step(rng, model, sampler; kwargs...)
-        else
-            step(rng, model, sampler, state; kwargs...)
->>>>>>> dfb33b53
+            if initial_state === nothing
+                step(rng, model, sampler; kwargs...)
+            else
+                step(rng, model, sampler, initial_state; kwargs...)
+            end
         end
 
         # Discard initial samples.
