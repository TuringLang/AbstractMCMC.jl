--- conflicted
+++ resolved
@@ -3,11 +3,7 @@
 keywords = ["markov chain monte carlo", "probablistic programming"]
 license = "MIT"
 desc = "A lightweight interface for common MCMC methods."
-<<<<<<< HEAD
-version = "4.4.1"
-=======
 version = "4.5.0"
->>>>>>> d5218159
 
 [deps]
 BangBang = "198e06fe-97b7-11e9-32a5-e1d131e6ad66"
