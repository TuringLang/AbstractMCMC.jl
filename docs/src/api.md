# API

AbstractMCMC defines an interface for sampling Markov chains.

## Model

```@docs
AbstractMCMC.AbstractModel
AbstractMCMC.LogDensityModel
```

## Sampler

```@docs
AbstractMCMC.AbstractSampler
```

## Sampling a single chain

```@docs
AbstractMCMC.sample(::AbstractRNG, ::AbstractMCMC.AbstractModel, ::AbstractMCMC.AbstractSampler, ::Any)
AbstractMCMC.sample(::AbstractRNG, ::Any, ::AbstractMCMC.AbstractSampler, ::Any)

```

### Iterator

```@docs
AbstractMCMC.steps(::AbstractRNG, ::AbstractMCMC.AbstractModel, ::AbstractMCMC.AbstractSampler)
AbstractMCMC.steps(::AbstractRNG, ::Any, ::AbstractMCMC.AbstractSampler)
```

### Transducer

```@docs
AbstractMCMC.Sample(::AbstractRNG, ::AbstractMCMC.AbstractModel, ::AbstractMCMC.AbstractSampler)
AbstractMCMC.Sample(::AbstractRNG, ::Any, ::AbstractMCMC.AbstractSampler)
```

## Sampling multiple chains in parallel

```@docs
AbstractMCMC.sample(
    ::AbstractRNG,
    ::AbstractMCMC.AbstractModel,
    ::AbstractMCMC.AbstractSampler,
    ::AbstractMCMC.AbstractMCMCEnsemble,
    ::Integer,
    ::Integer,
)
AbstractMCMC.sample(
    ::AbstractRNG,
    ::Any,
    ::AbstractMCMC.AbstractSampler,
    ::AbstractMCMC.AbstractMCMCEnsemble,
    ::Integer,
    ::Integer,
)
```

Two algorithms are provided for parallel sampling with multiple threads and multiple processes, and one allows for the user to sample multiple chains in serial (no parallelization):
```@docs
AbstractMCMC.MCMCThreads
AbstractMCMC.MCMCDistributed
AbstractMCMC.MCMCSerial
```

## Common keyword arguments

Common keyword arguments for regular and parallel sampling are:
- `progress` (default: `AbstractMCMC.PROGRESS[]` which is `true` initially):  toggles progress logging
- `chain_type` (default: `Any`): determines the type of the returned chain
- `callback` (default: `nothing`): if `callback !== nothing`, then
<<<<<<< HEAD
  `callback(rng, model, sampler, sample, iteration)` is called after every sampling step,
  where `sample` is the most recent sample of the Markov chain and `iteration` is the current iteration
- `num_warmup` (default: `0`): number of "warm-up" steps to take before the first "regular" step, 
   i.e. number of times to call [`AbstractMCMC.step_warmup`](@ref) before the first call to 
   [`AbstractMCMC.step`](@ref).
- `discard_initial` (default: `num_warmup`): number of initial samples that are discarded. Note that
  if `discard_initial < num_warmup`, warm-up samples will also be included in the resulting samples.
=======
  `callback(rng, model, sampler, sample, state, iteration)` is called after every sampling step,
  where `sample` is the most recent sample of the Markov chain and `state` and `iteration` are the current state and iteration of the sampler
- `discard_initial` (default: `0`): number of initial samples that are discarded
>>>>>>> d5218159
- `thinning` (default: `1`): factor by which to thin samples.

!!! info
    The common keyword arguments `progress`, `chain_type`, and `callback` are not supported by the iterator [`AbstractMCMC.steps`](@ref) and the transducer [`AbstractMCMC.Sample`](@ref).

There is no "official" way for providing initial parameter values yet.
However, multiple packages such as [EllipticalSliceSampling.jl](https://github.com/TuringLang/EllipticalSliceSampling.jl) and [AdvancedMH.jl](https://github.com/TuringLang/AdvancedMH.jl) support an `init_params` keyword argument for setting the initial values when sampling a single chain.
To ensure that sampling multiple chains "just works" when sampling of a single chain is implemented, [we decided to support `init_params` in the default implementations of the ensemble methods](https://github.com/TuringLang/AbstractMCMC.jl/pull/94):
- `init_params` (default: `nothing`): if `init_params isa AbstractArray`, then the `i`th element of `init_params` is used as initial parameters of the `i`th chain. If one wants to use the same initial parameters `x` for every chain, one can specify e.g. `init_params = FillArrays.Fill(x, N)`.

Progress logging can be enabled and disabled globally with `AbstractMCMC.setprogress!(progress)`.

```@docs
AbstractMCMC.setprogress!
```

## Chains

The `chain_type` keyword argument allows to set the type of the returned chain. A common
choice is to return chains of type `Chains` from [MCMCChains.jl](https://github.com/TuringLang/MCMCChains.jl).

AbstractMCMC defines the abstract type `AbstractChains` for Markov chains.

```@docs
AbstractMCMC.AbstractChains
```

For chains of this type, AbstractMCMC defines the following two methods.

```@docs
AbstractMCMC.chainscat
AbstractMCMC.chainsstack
```<|MERGE_RESOLUTION|>--- conflicted
+++ resolved
@@ -71,7 +71,6 @@
 - `progress` (default: `AbstractMCMC.PROGRESS[]` which is `true` initially):  toggles progress logging
 - `chain_type` (default: `Any`): determines the type of the returned chain
 - `callback` (default: `nothing`): if `callback !== nothing`, then
-<<<<<<< HEAD
   `callback(rng, model, sampler, sample, iteration)` is called after every sampling step,
   where `sample` is the most recent sample of the Markov chain and `iteration` is the current iteration
 - `num_warmup` (default: `0`): number of "warm-up" steps to take before the first "regular" step, 
@@ -79,11 +78,6 @@
    [`AbstractMCMC.step`](@ref).
 - `discard_initial` (default: `num_warmup`): number of initial samples that are discarded. Note that
   if `discard_initial < num_warmup`, warm-up samples will also be included in the resulting samples.
-=======
-  `callback(rng, model, sampler, sample, state, iteration)` is called after every sampling step,
-  where `sample` is the most recent sample of the Markov chain and `state` and `iteration` are the current state and iteration of the sampler
-- `discard_initial` (default: `0`): number of initial samples that are discarded
->>>>>>> d5218159
 - `thinning` (default: `1`): factor by which to thin samples.
 
 !!! info
